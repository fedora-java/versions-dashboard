--- conflicted
+++ resolved
@@ -59,11 +59,6 @@
     "java_cup": "cup",
     "junit": "junit4",
     "maven-parent": "maven-parent-pom",
-<<<<<<< HEAD
-    "maven-plugin-bundle": "maven-bundle-plugin",
-=======
-    "maven-plugin-build-helper": "build-helper-maven-plugin",
->>>>>>> 9e9f2b9c
     "mojo-parent": "mojo-parent-pom",
     "objectweb-asm": "asm",
     "osgi-compendium": "osgi-cmpn",
